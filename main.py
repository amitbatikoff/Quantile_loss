import torch
import pytorch_lightning as pl
from torch.utils.data import DataLoader
import multiprocessing
from stock_dataset import StockDataset
from predictor import StockPredictor
from data_loader import get_stock_data, split_data
from config import SYMBOLS, DATALOADER_PARAMS
import time

def main():
    # Start time measurement
    start_time = time.time()
<<<<<<< HEAD
    stock_data = get_stock_data(SYMBOLS)
    train, val, _ = split_data(stock_data)
    end_time = time.time()
    print(f"Data loadinf took {end_time - start_time:.2f} seconds")
=======
    # Data Loading and Logging

    # saved_hash = None
    # if os.path.exists('updated_hash.pkl'):
    #     print(f"File {'updated_hash.pkl'} exists. Opening it...")
    #     with open('updated_hash.pkl', 'rb') as file:
    #         saved_hash = pickle.load(file)
    # updated_hash = calculate_folder_hash('cache\\')

    # if saved_hash != updated_hash:
    #     stock_data = get_stock_data(SYMBOLS)
    #     train, val, _ = split_data(stock_data)
    #     with open("train.pkl", "wb") as f:
    #         pickle.dump(train, f)
    #     with open("val.pkl", "wb") as f:
    #         pickle.dump(val, f)
    #     with open("updated_hash.pkl", "wb") as f:
    #         pickle.dump(updated_hash, f)
    # else:
    with open("train.pkl", "rb") as f:
        train = pickle.load(f)
    with open("val.pkl", "rb") as f:
        val = pickle.load(f)
>>>>>>> b67b30c2

    # Calculate optimal number of workers
    num_workers = min(multiprocessing.cpu_count() - 1, 11)

    # Use a smaller batch size or ensure dataset is large enough
    batch_size = DATALOADER_PARAMS['batch_size']
    
    start_time = time.time()
    train_loader = DataLoader(StockDataset(train), batch_size=batch_size, shuffle=True, 
                            num_workers=num_workers, pin_memory=True, persistent_workers=True)
    val_loader = DataLoader(StockDataset(val), batch_size=batch_size, shuffle=False,
                          num_workers=num_workers, pin_memory=True, persistent_workers=True)
    end_time = time.time()
    print(f"Dataset creation took {end_time - start_time:.2f} seconds")

    start_time = time.time()
    # sample_batch = next(iter(train_loader))
    input_size = 195#sample_batch[0].shape[1]
    end_time = time.time()
    print(f"sample_batch {end_time - start_time:.2f} seconds, input_size: {input_size}")

    # Calculate total steps for the scheduler
    total_steps = len(train_loader) * 1000  # 1000 is max_epochs

    start_time = time.time()
    model = StockPredictor(input_size=input_size, total_steps=total_steps)
    end_time = time.time()
    print(f"model setting took {end_time - start_time:.2f} seconds")

    # Setup callbacks
    checkpoint_callback = pl.callbacks.ModelCheckpoint(
        monitor='val_loss',
        dirpath='checkpoints',
        filename='stock-predictor-{epoch:02d}-{val_loss:.2f}',
        save_top_k=3,
        mode='min'
    )

    early_stop_callback = pl.callbacks.EarlyStopping(
        monitor='val_loss',
        patience=75,
        mode='min'
    )

    # Initialize lr scheduler callback
    lr_scheduler = pl.callbacks.LearningRateMonitor(logging_interval='step')

    # Initialize trainer with scheduler
    trainer = pl.Trainer(
        max_epochs=200,
        callbacks=[checkpoint_callback, early_stop_callback, lr_scheduler],
        log_every_n_steps=1,
        deterministic=True,
        enable_model_summary=True,
        gradient_clip_val=0.5,  # Added gradient clipping for stability
        enable_progress_bar=True,
    )

    # Train model
    print("\nTraining unified model for all stocks")
    trainer.fit(model, train_loader, val_loader)

    # Save model
    torch.save(model.state_dict(), 'unified_stock_model.pt')

if __name__ == "__main__":
    main()<|MERGE_RESOLUTION|>--- conflicted
+++ resolved
@@ -11,12 +11,6 @@
 def main():
     # Start time measurement
     start_time = time.time()
-<<<<<<< HEAD
-    stock_data = get_stock_data(SYMBOLS)
-    train, val, _ = split_data(stock_data)
-    end_time = time.time()
-    print(f"Data loadinf took {end_time - start_time:.2f} seconds")
-=======
     # Data Loading and Logging
 
     # saved_hash = None
@@ -40,12 +34,12 @@
         train = pickle.load(f)
     with open("val.pkl", "rb") as f:
         val = pickle.load(f)
->>>>>>> b67b30c2
 
-    # Calculate optimal number of workers
-    num_workers = min(multiprocessing.cpu_count() - 1, 11)
+    print("Data Loading", "Time (seconds)", time.time() - start_time)
+    # task.get_logger().report_scalar("Data Loading", "Time (seconds)", time.time() - start_time,0) 
 
-    # Use a smaller batch size or ensure dataset is large enough
+    # Worker and Batch Size Calculation
+    num_workers = min(multiprocessing.cpu_count() - 1, 4)
     batch_size = DATALOADER_PARAMS['batch_size']
     
     start_time = time.time()
