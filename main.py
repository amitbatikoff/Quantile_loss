import torch
import pytorch_lightning as pl
from torch.utils.data import DataLoader
import multiprocessing
from stock_dataset import StockDataset
from predictor import StockPredictor
from data_loader import get_stock_data, split_data
from config import SYMBOLS, DATALOADER_PARAMS
import time

def main():
    # Start time measurement
    start_time = time.time()
    stock_data = get_stock_data(SYMBOLS)
    train, val, _ = split_data(stock_data)
    end_time = time.time()
    print(f"Data loadinf took {end_time - start_time:.2f} seconds")

    # Calculate optimal number of workers
    num_workers = min(multiprocessing.cpu_count() - 1, 11)

    # Use a smaller batch size or ensure dataset is large enough
    batch_size = DATALOADER_PARAMS['batch_size']
    
    start_time = time.time()
    train_loader = DataLoader(StockDataset(train), batch_size=batch_size, shuffle=True, 
                            num_workers=num_workers, pin_memory=True, persistent_workers=True)
    val_loader = DataLoader(StockDataset(val), batch_size=batch_size, shuffle=False,
                          num_workers=num_workers, pin_memory=True, persistent_workers=True)
    end_time = time.time()
    print(f"Dataset creation took {end_time - start_time:.2f} seconds")

    start_time = time.time()
    sample_batch = next(iter(train_loader))
    input_size = sample_batch[0].shape[1]
    end_time = time.time()
    print(f"sample_batch {end_time - start_time:.2f} seconds, input_size: {input_size}")

    # Calculate total steps for the scheduler
    total_steps = len(train_loader) * 1000  # 1000 is max_epochs

    start_time = time.time()
    model = StockPredictor(input_size=input_size, total_steps=total_steps)
    end_time = time.time()
    print(f"model setting took {end_time - start_time:.2f} seconds")

    # Setup callbacks
    checkpoint_callback = pl.callbacks.ModelCheckpoint(
        monitor='val_loss',
        dirpath='checkpoints',
        filename='stock-predictor-{epoch:02d}-{val_loss:.2f}',
        save_top_k=3,
        mode='min'
    )

    early_stop_callback = pl.callbacks.EarlyStopping(
        monitor='val_loss',
        patience=75,
        mode='min'
    )

    # Initialize lr scheduler callback
    lr_scheduler = pl.callbacks.LearningRateMonitor(logging_interval='step')

    # Initialize trainer with scheduler
    trainer = pl.Trainer(
<<<<<<< HEAD
        max_epochs=500,
=======
        max_epochs=200,
>>>>>>> de5da8db
        callbacks=[checkpoint_callback, early_stop_callback, lr_scheduler],
        log_every_n_steps=1,
        deterministic=True,
        enable_model_summary=True,
        gradient_clip_val=0.5,  # Added gradient clipping for stability
        enable_progress_bar=True,
    )

    # Train model
    print("\nTraining unified model for all stocks")
    trainer.fit(model, train_loader, val_loader)

    # Save model
    torch.save(model.state_dict(), 'unified_stock_model.pt')

if __name__ == "__main__":
    main()<|MERGE_RESOLUTION|>--- conflicted
+++ resolved
@@ -64,11 +64,7 @@
 
     # Initialize trainer with scheduler
     trainer = pl.Trainer(
-<<<<<<< HEAD
-        max_epochs=500,
-=======
         max_epochs=200,
->>>>>>> de5da8db
         callbacks=[checkpoint_callback, early_stop_callback, lr_scheduler],
         log_every_n_steps=1,
         deterministic=True,
