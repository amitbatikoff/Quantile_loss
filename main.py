import torch
import pytorch_lightning as pl
from torch.utils.data import DataLoader
import multiprocessing
from stock_dataset import StockDataset
from predictor import StockPredictor
from data_loader import get_stock_data, split_data
from config import SYMBOLS, DATALOADER_PARAMS, MODEL_PARAMS
import time
import os
import hashlib
import pickle

def calculate_folder_hash(folder_path):
    hash_obj = hashlib.md5()
    for root, dirs, files in os.walk(folder_path):
        for names in files:
            file_path = os.path.join(root, names)
            # Update hash with file content and metadata
            try:
                with open(file_path, 'rb') as f:
                    while chunk := f.read(8192):
                        hash_obj.update(chunk)
                hash_obj.update(names.encode('utf-8'))
            except Exception as e:
                print(f"Error hashing file {file_path}: {e}")
    return hash_obj.hexdigest()



def main():
    print('start')
    # Start time measurement and ClearML Task initialization
    # task = Task.init(project_name="1min pred", task_name="test1")
    # task.connect(DATALOADER_PARAMS)
    # task.connect(MODEL_PARAMS)
    
    start_time = time.time()
    # Data Loading and Logging
<<<<<<< HEAD
    stock_data = get_stock_data(SYMBOLS)
    train, val, _ = split_data(stock_data)
    # with open("train.pkl", "rb") as f:
    #     train = pickle.load(f)
    # with open("val.pkl", "rb") as f:
    #     val = pickle.load(f)
=======

    saved_hash = None
    if os.path.exists('updated_hash.pkl'):
        print(f"File {'updated_hash.pkl'} exists. Opening it...")
        with open('updated_hash.pkl', 'rb') as file:
            saved_hash = pickle.load(file)
    updated_hash = calculate_folder_hash('cache\\')

    if saved_hash != updated_hash:
        stock_data = get_stock_data(SYMBOLS)
        train, val, _ = split_data(stock_data)
        with open("train.pkl", "wb") as f:
            pickle.dump(train, f)
        with open("val.pkl", "wb") as f:
            pickle.dump(val, f)
        with open("updated_hash.pkl", "wb") as f:
            pickle.dump(updated_hash, f)
    else:
        with open("train.pkl", "rb") as f:
            train = pickle.load(f)
        with open("val.pkl", "rb") as f:
            val = pickle.load(f)

>>>>>>> da6ba571
    print("Data Loading", "Time (seconds)", time.time() - start_time)
    # task.get_logger().report_scalar("Data Loading", "Time (seconds)", time.time() - start_time,0) 

    # Worker and Batch Size Calculation
    num_workers = min(multiprocessing.cpu_count() - 1, 3)
    batch_size = DATALOADER_PARAMS['batch_size']

    # Data Loader Creation and Logging
    start_time = time.time()
    train_loader = DataLoader(StockDataset(train), batch_size=batch_size, shuffle=True, num_workers=num_workers, pin_memory=True, persistent_workers=True)
    val_loader = DataLoader(StockDataset(val), batch_size=batch_size, shuffle=False, num_workers=num_workers, pin_memory=False, persistent_workers=True)
    print("Data Loader Creation", "Time (seconds)", time.time() - start_time)
    # task.get_logger().report_scalar("Data Loader Creation", "Time (seconds)", time.time() - start_time,0)

    # Sample Batch and Input Size (commented out for efficiency)
    try:
        sample_batch = next(iter(train_loader)) 
    except Exception as e:
        print('error')
    input_size = 195#sample_batch[0].shape[1] 

    # Total Steps for Scheduler
    total_steps = len(train_loader) * 1000 

    # Model Creation and Logging
    start_time = time.time()
    model = StockPredictor(input_size=input_size, total_steps=total_steps)
    # task.get_logger().report_scalar("Model Creation", "Time (seconds)", time.time() - start_time,0)
    # Log model parameters (optional)
    # task.connect(model) 

    # Callback Setup
    checkpoint_callback = pl.callbacks.ModelCheckpoint(
        monitor='val_loss', 
        dirpath='checkpoints', 
        filename='stock-predictor-{epoch:02d}-{val_loss:.2f}', 
        save_top_k=3, 
        mode='min'
    )
    early_stop_callback = pl.callbacks.EarlyStopping(
        monitor='val_loss', 
        patience=200, 
        mode='min'
    )
    lr_scheduler = pl.callbacks.LearningRateMonitor(logging_interval='step')
    # clearml_logger = ClearMLLogger(task=task)

    # Trainer Initialization
    trainer = pl.Trainer(
        max_epochs=2000, 
        callbacks=[checkpoint_callback, early_stop_callback, lr_scheduler], 
        log_every_n_steps=1, 
        deterministic=True, 
        enable_model_summary=True, 
        gradient_clip_val=0.5, 
        enable_progress_bar=True,
        # logger=clearml_logger  # Use ClearML logger
    )

    # Training with ClearML Logging
    trainer.fit(model, train_loader, val_loader)

    # Model Saving
    torch.save(model.state_dict(), 'unified_stock_model.pt')

if __name__ == "__main__":
    main()<|MERGE_RESOLUTION|>--- conflicted
+++ resolved
@@ -37,14 +37,6 @@
     
     start_time = time.time()
     # Data Loading and Logging
-<<<<<<< HEAD
-    stock_data = get_stock_data(SYMBOLS)
-    train, val, _ = split_data(stock_data)
-    # with open("train.pkl", "rb") as f:
-    #     train = pickle.load(f)
-    # with open("val.pkl", "rb") as f:
-    #     val = pickle.load(f)
-=======
 
     saved_hash = None
     if os.path.exists('updated_hash.pkl'):
@@ -68,12 +60,11 @@
         with open("val.pkl", "rb") as f:
             val = pickle.load(f)
 
->>>>>>> da6ba571
     print("Data Loading", "Time (seconds)", time.time() - start_time)
     # task.get_logger().report_scalar("Data Loading", "Time (seconds)", time.time() - start_time,0) 
 
     # Worker and Batch Size Calculation
-    num_workers = min(multiprocessing.cpu_count() - 1, 3)
+    num_workers = min(multiprocessing.cpu_count() - 1, 11)
     batch_size = DATALOADER_PARAMS['batch_size']
 
     # Data Loader Creation and Logging
