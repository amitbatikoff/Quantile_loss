import json
import os

API_KEY = "FGU3D4XLZIJ9Q8YJ"
BASE_URL = "https://www.alphavantage.co/query"

# Load symbols from JSON file
with open(os.path.join(os.path.dirname(__file__), 'stock_list.json'), 'r') as f:
    SYMBOLS = json.load(f)['symbols_small']

MODEL_PARAMS = {
    "learning_rate": 1e-3,
    "input_ratio": 0.5,  # Added for consistency
    "target_ratio": 0.6,  # Added for consistency
    "quantiles": [0.1, 0.2, 0.3, 0.4, 0.5, 0.6, 0.7, 0.8, 0.9],
    "architecture": {
        "hidden_sizes":   [256  , 128  , 64   , 32   ], 
<<<<<<< HEAD
        "dropout_rates":  [0.3  , 0.2  , 0.1  , 0.0  ], 
        "use_batch_norm": [True , False, False, False], 
        "attention": {
            "num_heads": 4,
            "head_dim": 32,
=======
        "dropout_rates":  [0.2  , 0.2  , 0.1  , 0.0  ], 
        "use_batch_norm": [True , True, False, False], 
        "attention": {
            "num_heads": 4,
            "head_dim": 16,
>>>>>>> de5da8db
            "attention_dropout": 0.1
        }
    }
}

DATALOADER_PARAMS = {
    "batch_size": 4096,
    "pin_memory": True
}

CACHE_DIR = "cache"
CACHE_EXPIRY_DAYS = 10  # How many days before cache expires<|MERGE_RESOLUTION|>--- conflicted
+++ resolved
@@ -15,19 +15,11 @@
     "quantiles": [0.1, 0.2, 0.3, 0.4, 0.5, 0.6, 0.7, 0.8, 0.9],
     "architecture": {
         "hidden_sizes":   [256  , 128  , 64   , 32   ], 
-<<<<<<< HEAD
-        "dropout_rates":  [0.3  , 0.2  , 0.1  , 0.0  ], 
-        "use_batch_norm": [True , False, False, False], 
-        "attention": {
-            "num_heads": 4,
-            "head_dim": 32,
-=======
         "dropout_rates":  [0.2  , 0.2  , 0.1  , 0.0  ], 
         "use_batch_norm": [True , True, False, False], 
         "attention": {
             "num_heads": 4,
             "head_dim": 16,
->>>>>>> de5da8db
             "attention_dropout": 0.1
         }
     }
